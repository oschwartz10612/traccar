--- conflicted
+++ resolved
@@ -50,17 +50,10 @@
             .number("(-?d+.?d*),")               // altitude
             .number("(d+.d+),")                  // hdop
             .number("(d+),")                     // satellites
-<<<<<<< HEAD
             .number("(d+),")                     // visible satellites
             .number("([^,]*),")                  // operator
             .number("(d+),")                     // rssi
-            .number("x+,")                       // cid
-=======
-            .number("d+,")                       // visible satellites
-            .number("[^,]*,")                    // operator
-            .number("d+,")                       // rssi
-            .number("[^,]*,")                       // cid
->>>>>>> 24498951
+            .number("[^,]*,")                    // cid
             .expression("([01]),")               // ignition
             .number("(d+.?d*),")                 // battery
             .number("(d+.?d*),")                 // power
