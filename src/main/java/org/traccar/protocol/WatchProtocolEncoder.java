--- conflicted
+++ resolved
@@ -47,8 +47,6 @@
             return DataConverter.printHex(value.toString().getBytes(StandardCharsets.UTF_16BE));
         } else if (key.equals(Command.KEY_ENABLE)) {
             return (boolean) value ? "1" : "0";
-        } else if (key.equals(Command.KEY_LANGUAGE)) {
-            return String.valueOf(value);
         }
 
         return null;
@@ -163,11 +161,7 @@
             case Command.TYPE_POSITION_PERIODIC:
                 return formatTextCommand(channel, command, "UPLOAD,%s", Command.KEY_FREQUENCY);
             case Command.TYPE_SET_TIMEZONE:
-<<<<<<< HEAD
-                return formatTextCommand(channel, command, "LZ,{%s},{%s}", Command.KEY_LANGUAGE, Command.KEY_TIMEZONE);
-=======
-                return formatTextCommand(channel, command, "LZ,,%s", Command.KEY_TIMEZONE);
->>>>>>> 81a7195b
+                return formatTextCommand(channel, command, "LZ,%s,%s", Command.KEY_LANGUAGE, Command.KEY_TIMEZONE);
             case Command.TYPE_SET_INDICATOR:
                 return formatTextCommand(channel, command, "FLOWER,%s", Command.KEY_DATA);
             default:
